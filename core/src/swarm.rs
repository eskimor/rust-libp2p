// Copyright 2018 Parity Technologies (UK) Ltd.
//
// Permission is hereby granted, free of charge, to any person obtaining a
// copy of this software and associated documentation files (the "Software"),
// to deal in the Software without restriction, including without limitation
// the rights to use, copy, modify, merge, publish, distribute, sublicense,
// and/or sell copies of the Software, and to permit persons to whom the
// Software is furnished to do so, subject to the following conditions:
//
// The above copyright notice and this permission notice shall be included in
// all copies or substantial portions of the Software.
//
// THE SOFTWARE IS PROVIDED "AS IS", WITHOUT WARRANTY OF ANY KIND, EXPRESS
// OR IMPLIED, INCLUDING BUT NOT LIMITED TO THE WARRANTIES OF MERCHANTABILITY,
// FITNESS FOR A PARTICULAR PURPOSE AND NONINFRINGEMENT. IN NO EVENT SHALL THE
// AUTHORS OR COPYRIGHT HOLDERS BE LIABLE FOR ANY CLAIM, DAMAGES OR OTHER
// LIABILITY, WHETHER IN AN ACTION OF CONTRACT, TORT OR OTHERWISE, ARISING
// FROM, OUT OF OR IN CONNECTION WITH THE SOFTWARE OR THE USE OR OTHER
// DEALINGS IN THE SOFTWARE.

//! High level manager of the network.
//!
//! The `Swarm` struct contains the state of the network as a whole. The entire behaviour of a
//! libp2p network can be controlled through the `Swarm`.
//!
//! # Initializing a Swarm
//!
//! Creating a `Swarm` requires three things:
//!
//! - An implementation of the `Transport` trait. This is the type that will be used in order to
//!   reach nodes on the network based on their address. See the `transport` module for more
//!   information.
//! - An implementation of the `NetworkBehaviour` trait. This is a state machine that defines how
//!   the swarm should behave once it is connected to a node.
//! - An implementation of the `Topology` trait. This is a container that holds the list of nodes
//!   that we think are part of the network. See the `topology` module for more information.
//!
//! # Network behaviour
//!
//! The `NetworkBehaviour` trait is implemented on types that indicate to the swarm how it should
//! behave. This includes which protocols are supported and which nodes to try to connect to.
//!

use crate::{
<<<<<<< HEAD
    Transport, Multiaddr, PublicKey, PeerId, InboundUpgrade, OutboundUpgrade,
    UpgradeInfo, ProtocolName, CheckSuccessStream,
=======
    Transport, Multiaddr, PeerId, InboundUpgrade, OutboundUpgrade, UpgradeInfo, ProtocolName,
>>>>>>> fe4fc8c3
    muxing::StreamMuxer,
    nodes::{
        handled_node::NodeHandler,
        node::Substream,
        raw_swarm::{RawSwarm, RawSwarmEvent}
    },
    protocols_handler::{NodeHandlerWrapperBuilder, NodeHandlerWrapper, IntoProtocolsHandler, ProtocolsHandler},
    transport::TransportError,
};
use futures::prelude::*;
use smallvec::SmallVec;
use std::{fmt, io, ops::{Deref, DerefMut}};

pub use crate::nodes::raw_swarm::ConnectedPoint;

/// Contains the state of the network, plus the way it should behave.
pub struct Swarm<TTransport, TBehaviour>
where TTransport: Transport,
      TBehaviour: NetworkBehaviour,
{
    raw_swarm: RawSwarm<
        TTransport,
        <<<TBehaviour as NetworkBehaviour>::ProtocolsHandler as IntoProtocolsHandler>::Handler as ProtocolsHandler>::InEvent,
        <<<TBehaviour as NetworkBehaviour>::ProtocolsHandler as IntoProtocolsHandler>::Handler as ProtocolsHandler>::OutEvent,
        NodeHandlerWrapperBuilder<TBehaviour::ProtocolsHandler>,
        <<<TBehaviour as NetworkBehaviour>::ProtocolsHandler as IntoProtocolsHandler>::Handler as ProtocolsHandler>::Error,
    >,

    /// Handles which nodes to connect to and how to handle the events sent back by the protocol
    /// handlers.
    behaviour: TBehaviour,

    /// List of protocols that the behaviour says it supports.
    supported_protocols: SmallVec<[Vec<u8>; 16]>,

    /// List of multiaddresses we're listening on.
    listened_addrs: SmallVec<[Multiaddr; 8]>,

    /// List of multiaddresses we're listening on, after account for external IP addresses and
    /// similar mechanisms.
    external_addrs: SmallVec<[Multiaddr; 8]>,
}

impl<TTransport, TBehaviour> Deref for Swarm<TTransport, TBehaviour>
where TTransport: Transport,
      TBehaviour: NetworkBehaviour,
{
    type Target = TBehaviour;

    #[inline]
    fn deref(&self) -> &Self::Target {
        &self.behaviour
    }
}

impl<TTransport, TBehaviour> DerefMut for Swarm<TTransport, TBehaviour>
where TTransport: Transport,
      TBehaviour: NetworkBehaviour,
{
    #[inline]
    fn deref_mut(&mut self) -> &mut Self::Target {
        &mut self.behaviour
    }
}

impl<TTransport, TBehaviour, TMuxer> Swarm<TTransport, TBehaviour>
where TBehaviour: NetworkBehaviour,
      TMuxer: StreamMuxer + Send + Sync + 'static,
      <TMuxer as StreamMuxer>::OutboundSubstream: Send + 'static,
      <TMuxer as StreamMuxer>::Substream: Send + 'static,
      TTransport: Transport<Output = (PeerId, TMuxer)> + Clone,
      TTransport::Error: Send + 'static,
      TTransport::Listener: Send + 'static,
      TTransport::ListenerUpgrade: Send + 'static,
      TTransport::Dial: Send + 'static,
<<<<<<< HEAD
      TBehaviour::ProtocolsHandler: ProtocolsHandler<Substream = Substream<TMuxer>> + Send + 'static,
      <TBehaviour::ProtocolsHandler as ProtocolsHandler>::InEvent: Send + 'static,
      <TBehaviour::ProtocolsHandler as ProtocolsHandler>::OutEvent: Send + 'static,
      <TBehaviour::ProtocolsHandler as ProtocolsHandler>::Error: Send + 'static,
      <TBehaviour::ProtocolsHandler as ProtocolsHandler>::OutboundOpenInfo: Send + 'static, // TODO: shouldn't be necessary
      <TBehaviour::ProtocolsHandler as ProtocolsHandler>::InboundProtocol: InboundUpgrade<Substream<TMuxer>> + Send + 'static,
      <<TBehaviour::ProtocolsHandler as ProtocolsHandler>::InboundProtocol as UpgradeInfo>::Info: Send + 'static,
      <<TBehaviour::ProtocolsHandler as ProtocolsHandler>::InboundProtocol as UpgradeInfo>::InfoIter: Send + 'static,
      <<<TBehaviour::ProtocolsHandler as ProtocolsHandler>::InboundProtocol as UpgradeInfo>::InfoIter as IntoIterator>::IntoIter: Send + 'static,
      <<TBehaviour::ProtocolsHandler as ProtocolsHandler>::InboundProtocol as InboundUpgrade<Substream<TMuxer>>>::Error: fmt::Debug + Send + 'static,
      <<TBehaviour::ProtocolsHandler as ProtocolsHandler>::InboundProtocol as InboundUpgrade<Substream<TMuxer>>>::Future: Send + 'static,
      <TBehaviour::ProtocolsHandler as ProtocolsHandler>::OutboundProtocol: OutboundUpgrade<CheckSuccessStream<Substream<TMuxer>>> + Send + 'static,
      <<TBehaviour::ProtocolsHandler as ProtocolsHandler>::OutboundProtocol as UpgradeInfo>::Info: Send + 'static,
      <<TBehaviour::ProtocolsHandler as ProtocolsHandler>::OutboundProtocol as UpgradeInfo>::InfoIter: Send + 'static,
      <<<TBehaviour::ProtocolsHandler as ProtocolsHandler>::OutboundProtocol as UpgradeInfo>::InfoIter as IntoIterator>::IntoIter: Send + 'static,
      <<TBehaviour::ProtocolsHandler as ProtocolsHandler>::OutboundProtocol as OutboundUpgrade<CheckSuccessStream<Substream<TMuxer>>>>::Future: Send + 'static,
      <<TBehaviour::ProtocolsHandler as ProtocolsHandler>::OutboundProtocol as OutboundUpgrade<CheckSuccessStream<Substream<TMuxer>>>>::Error: fmt::Debug + Send + 'static,
      <NodeHandlerWrapper<TBehaviour::ProtocolsHandler> as NodeHandler>::OutboundOpenInfo: Send + 'static, // TODO: shouldn't be necessary
      TTopology: Topology,
=======
      TBehaviour::ProtocolsHandler: Send + 'static,
      <TBehaviour::ProtocolsHandler as IntoProtocolsHandler>::Handler: ProtocolsHandler<Substream = Substream<TMuxer>> + Send + 'static,
      <<TBehaviour::ProtocolsHandler as IntoProtocolsHandler>::Handler as ProtocolsHandler>::InEvent: Send + 'static,
      <<TBehaviour::ProtocolsHandler as IntoProtocolsHandler>::Handler as ProtocolsHandler>::OutEvent: Send + 'static,
      <<TBehaviour::ProtocolsHandler as IntoProtocolsHandler>::Handler as ProtocolsHandler>::Error: Send + 'static,
      <<TBehaviour::ProtocolsHandler as IntoProtocolsHandler>::Handler as ProtocolsHandler>::OutboundOpenInfo: Send + 'static, // TODO: shouldn't be necessary
      <<TBehaviour::ProtocolsHandler as IntoProtocolsHandler>::Handler as ProtocolsHandler>::InboundProtocol: InboundUpgrade<Substream<TMuxer>> + Send + 'static,
      <<<TBehaviour::ProtocolsHandler as IntoProtocolsHandler>::Handler as ProtocolsHandler>::InboundProtocol as UpgradeInfo>::Info: Send + 'static,
      <<<TBehaviour::ProtocolsHandler as IntoProtocolsHandler>::Handler as ProtocolsHandler>::InboundProtocol as UpgradeInfo>::InfoIter: Send + 'static,
      <<<<TBehaviour::ProtocolsHandler as IntoProtocolsHandler>::Handler as ProtocolsHandler>::InboundProtocol as UpgradeInfo>::InfoIter as IntoIterator>::IntoIter: Send + 'static,
      <<<TBehaviour::ProtocolsHandler as IntoProtocolsHandler>::Handler as ProtocolsHandler>::InboundProtocol as InboundUpgrade<Substream<TMuxer>>>::Error: fmt::Debug + Send + 'static,
      <<<TBehaviour::ProtocolsHandler as IntoProtocolsHandler>::Handler as ProtocolsHandler>::InboundProtocol as InboundUpgrade<Substream<TMuxer>>>::Future: Send + 'static,
      <<TBehaviour::ProtocolsHandler as IntoProtocolsHandler>::Handler as ProtocolsHandler>::OutboundProtocol: OutboundUpgrade<Substream<TMuxer>> + Send + 'static,
      <<<TBehaviour::ProtocolsHandler as IntoProtocolsHandler>::Handler as ProtocolsHandler>::OutboundProtocol as UpgradeInfo>::Info: Send + 'static,
      <<<TBehaviour::ProtocolsHandler as IntoProtocolsHandler>::Handler as ProtocolsHandler>::OutboundProtocol as UpgradeInfo>::InfoIter: Send + 'static,
      <<<<TBehaviour::ProtocolsHandler as IntoProtocolsHandler>::Handler as ProtocolsHandler>::OutboundProtocol as UpgradeInfo>::InfoIter as IntoIterator>::IntoIter: Send + 'static,
      <<<TBehaviour::ProtocolsHandler as IntoProtocolsHandler>::Handler as ProtocolsHandler>::OutboundProtocol as OutboundUpgrade<Substream<TMuxer>>>::Future: Send + 'static,
      <<<TBehaviour::ProtocolsHandler as IntoProtocolsHandler>::Handler as ProtocolsHandler>::OutboundProtocol as OutboundUpgrade<Substream<TMuxer>>>::Error: fmt::Debug + Send + 'static,
      <NodeHandlerWrapper<<TBehaviour::ProtocolsHandler as IntoProtocolsHandler>::Handler> as NodeHandler>::OutboundOpenInfo: Send + 'static, // TODO: shouldn't be necessary
>>>>>>> fe4fc8c3
{
    /// Builds a new `Swarm`.
    #[inline]
    pub fn new(transport: TTransport, behaviour: TBehaviour, local_peer_id: PeerId) -> Self {
        SwarmBuilder::new(transport, behaviour, local_peer_id)
            .build()
    }

    /// Returns the transport passed when building this object.
    #[inline]
    pub fn transport(me: &Self) -> &TTransport {
        me.raw_swarm.transport()
    }

    /// Starts listening on the given address.
    ///
    /// Returns an error if the address is not supported.
    /// On success, returns an alternative version of the address.
    #[inline]
    pub fn listen_on(me: &mut Self, addr: Multiaddr) -> Result<Multiaddr, TransportError<TTransport::Error>> {
        let result = me.raw_swarm.listen_on(addr);
        if let Ok(ref addr) = result {
            me.listened_addrs.push(addr.clone());
        }
        result
    }

    /// Tries to dial the given address.
    ///
    /// Returns an error if the address is not supported.
    #[inline]
    pub fn dial_addr(me: &mut Self, addr: Multiaddr) -> Result<(), TransportError<TTransport::Error>> {
        let handler = me.behaviour.new_handler();
        me.raw_swarm.dial(addr, handler.into_node_handler_builder())
    }

    /// Tries to reach the given peer using the elements in the topology.
    ///
    /// Has no effect if we are already connected to that peer, or if no address is known for the
    /// peer.
    #[inline]
    pub fn dial(me: &mut Self, peer_id: PeerId) {
        let addrs = me.behaviour.addresses_of_peer(&peer_id);
        let handler = me.behaviour.new_handler().into_node_handler_builder();
        if let Some(peer) = me.raw_swarm.peer(peer_id).as_not_connected() {
            let _ = peer.connect_iter(addrs, handler);
        }
    }

    /// Returns an iterator that produces the list of addresses we're listening on.
    #[inline]
    pub fn listeners(me: &Self) -> impl Iterator<Item = &Multiaddr> {
        RawSwarm::listeners(&me.raw_swarm)
    }

    /// Returns the peer ID of the swarm passed as parameter.
    #[inline]
    pub fn local_peer_id(me: &Self) -> &PeerId {
        &me.raw_swarm.local_peer_id()
    }
}

impl<TTransport, TBehaviour, TMuxer> Stream for Swarm<TTransport, TBehaviour>
where TBehaviour: NetworkBehaviour,
      TMuxer: StreamMuxer + Send + Sync + 'static,
      <TMuxer as StreamMuxer>::OutboundSubstream: Send + 'static,
      <TMuxer as StreamMuxer>::Substream: Send + 'static,
      TTransport: Transport<Output = (PeerId, TMuxer)> + Clone,
      TTransport::Error: Send + 'static,
      TTransport::Listener: Send + 'static,
      TTransport::ListenerUpgrade: Send + 'static,
      TTransport::Dial: Send + 'static,
<<<<<<< HEAD
      TBehaviour::ProtocolsHandler: ProtocolsHandler<Substream = Substream<TMuxer>> + Send + 'static,
      <TBehaviour::ProtocolsHandler as ProtocolsHandler>::InEvent: Send + 'static,
      <TBehaviour::ProtocolsHandler as ProtocolsHandler>::OutEvent: Send + 'static,
      <TBehaviour::ProtocolsHandler as ProtocolsHandler>::Error: Send + 'static,
      <TBehaviour::ProtocolsHandler as ProtocolsHandler>::OutboundOpenInfo: Send + 'static, // TODO: shouldn't be necessary
      <TBehaviour::ProtocolsHandler as ProtocolsHandler>::InboundProtocol: InboundUpgrade<Substream<TMuxer>> + Send + 'static,
      <<TBehaviour::ProtocolsHandler as ProtocolsHandler>::InboundProtocol as InboundUpgrade<Substream<TMuxer>>>::Future: Send + 'static,
      <<TBehaviour::ProtocolsHandler as ProtocolsHandler>::InboundProtocol as InboundUpgrade<Substream<TMuxer>>>::Error: fmt::Debug + Send + 'static,
      <<TBehaviour::ProtocolsHandler as ProtocolsHandler>::InboundProtocol as UpgradeInfo>::Info: Send + 'static,
      <<TBehaviour::ProtocolsHandler as ProtocolsHandler>::InboundProtocol as UpgradeInfo>::InfoIter: Send + 'static,
      <<<TBehaviour::ProtocolsHandler as ProtocolsHandler>::InboundProtocol as UpgradeInfo>::InfoIter as IntoIterator>::IntoIter: Send + 'static,
      <TBehaviour::ProtocolsHandler as ProtocolsHandler>::OutboundProtocol: OutboundUpgrade<CheckSuccessStream<Substream<TMuxer>>> + Send + 'static,
      <<TBehaviour::ProtocolsHandler as ProtocolsHandler>::OutboundProtocol as OutboundUpgrade<CheckSuccessStream<Substream<TMuxer>>>>::Future: Send + 'static,
      <<TBehaviour::ProtocolsHandler as ProtocolsHandler>::OutboundProtocol as OutboundUpgrade<CheckSuccessStream<Substream<TMuxer>>>>::Error: fmt::Debug + Send + 'static,
      <<TBehaviour::ProtocolsHandler as ProtocolsHandler>::OutboundProtocol as UpgradeInfo>::Info: Send + 'static,
      <<TBehaviour::ProtocolsHandler as ProtocolsHandler>::OutboundProtocol as UpgradeInfo>::InfoIter: Send + 'static,
      <<<TBehaviour::ProtocolsHandler as ProtocolsHandler>::OutboundProtocol as UpgradeInfo>::InfoIter as IntoIterator>::IntoIter: Send + 'static,
      <NodeHandlerWrapper<TBehaviour::ProtocolsHandler> as NodeHandler>::OutboundOpenInfo: Send + 'static, // TODO: shouldn't be necessary
      TTopology: Topology,
=======
      TBehaviour::ProtocolsHandler: Send + 'static,
      <TBehaviour::ProtocolsHandler as IntoProtocolsHandler>::Handler: ProtocolsHandler<Substream = Substream<TMuxer>> + Send + 'static,
      <<TBehaviour::ProtocolsHandler as IntoProtocolsHandler>::Handler as ProtocolsHandler>::InEvent: Send + 'static,
      <<TBehaviour::ProtocolsHandler as IntoProtocolsHandler>::Handler as ProtocolsHandler>::OutEvent: Send + 'static,
      <<TBehaviour::ProtocolsHandler as IntoProtocolsHandler>::Handler as ProtocolsHandler>::Error: Send + 'static,
      <<TBehaviour::ProtocolsHandler as IntoProtocolsHandler>::Handler as ProtocolsHandler>::OutboundOpenInfo: Send + 'static, // TODO: shouldn't be necessary
      <<TBehaviour::ProtocolsHandler as IntoProtocolsHandler>::Handler as ProtocolsHandler>::InboundProtocol: InboundUpgrade<Substream<TMuxer>> + Send + 'static,
      <<<TBehaviour::ProtocolsHandler as IntoProtocolsHandler>::Handler as ProtocolsHandler>::InboundProtocol as InboundUpgrade<Substream<TMuxer>>>::Future: Send + 'static,
      <<<TBehaviour::ProtocolsHandler as IntoProtocolsHandler>::Handler as ProtocolsHandler>::InboundProtocol as InboundUpgrade<Substream<TMuxer>>>::Error: fmt::Debug + Send + 'static,
      <<<TBehaviour::ProtocolsHandler as IntoProtocolsHandler>::Handler as ProtocolsHandler>::InboundProtocol as UpgradeInfo>::Info: Send + 'static,
      <<<TBehaviour::ProtocolsHandler as IntoProtocolsHandler>::Handler as ProtocolsHandler>::InboundProtocol as UpgradeInfo>::InfoIter: Send + 'static,
      <<<<TBehaviour::ProtocolsHandler as IntoProtocolsHandler>::Handler as ProtocolsHandler>::InboundProtocol as UpgradeInfo>::InfoIter as IntoIterator>::IntoIter: Send + 'static,
      <<TBehaviour::ProtocolsHandler as IntoProtocolsHandler>::Handler as ProtocolsHandler>::OutboundProtocol: OutboundUpgrade<Substream<TMuxer>> + Send + 'static,
      <<<TBehaviour::ProtocolsHandler as IntoProtocolsHandler>::Handler as ProtocolsHandler>::OutboundProtocol as OutboundUpgrade<Substream<TMuxer>>>::Future: Send + 'static,
      <<<TBehaviour::ProtocolsHandler as IntoProtocolsHandler>::Handler as ProtocolsHandler>::OutboundProtocol as OutboundUpgrade<Substream<TMuxer>>>::Error: fmt::Debug + Send + 'static,
      <<<TBehaviour::ProtocolsHandler as IntoProtocolsHandler>::Handler as ProtocolsHandler>::OutboundProtocol as UpgradeInfo>::Info: Send + 'static,
      <<<TBehaviour::ProtocolsHandler as IntoProtocolsHandler>::Handler as ProtocolsHandler>::OutboundProtocol as UpgradeInfo>::InfoIter: Send + 'static,
      <<<<TBehaviour::ProtocolsHandler as IntoProtocolsHandler>::Handler as ProtocolsHandler>::OutboundProtocol as UpgradeInfo>::InfoIter as IntoIterator>::IntoIter: Send + 'static,
      <NodeHandlerWrapper<<TBehaviour::ProtocolsHandler as IntoProtocolsHandler>::Handler> as NodeHandler>::OutboundOpenInfo: Send + 'static, // TODO: shouldn't be necessary
>>>>>>> fe4fc8c3
{
    type Item = TBehaviour::OutEvent;
    type Error = io::Error;

    #[inline]
    fn poll(&mut self) -> Poll<Option<TBehaviour::OutEvent>, io::Error> {
        loop {
            let mut raw_swarm_not_ready = false;

            match self.raw_swarm.poll() {
                Async::NotReady => raw_swarm_not_ready = true,
                Async::Ready(RawSwarmEvent::NodeEvent { peer_id, event }) => {
                    self.behaviour.inject_node_event(peer_id, event);
                },
                Async::Ready(RawSwarmEvent::Connected { peer_id, endpoint }) => {
                    self.behaviour.inject_connected(peer_id, endpoint);
                },
                Async::Ready(RawSwarmEvent::NodeClosed { peer_id, endpoint }) => {
                    self.behaviour.inject_disconnected(&peer_id, endpoint);
                },
                Async::Ready(RawSwarmEvent::NodeError { peer_id, endpoint, .. }) => {
                    self.behaviour.inject_disconnected(&peer_id, endpoint);
                },
                Async::Ready(RawSwarmEvent::Replaced { peer_id, closed_endpoint, endpoint }) => {
                    self.behaviour.inject_disconnected(&peer_id, closed_endpoint);
                    self.behaviour.inject_connected(peer_id, endpoint);
                },
                Async::Ready(RawSwarmEvent::IncomingConnection(incoming)) => {
                    let handler = self.behaviour.new_handler();
                    incoming.accept(handler.into_node_handler_builder());
                },
                Async::Ready(RawSwarmEvent::ListenerClosed { .. }) => {},
                Async::Ready(RawSwarmEvent::IncomingConnectionError { .. }) => {},
                Async::Ready(RawSwarmEvent::DialError { .. }) => {},
                Async::Ready(RawSwarmEvent::UnknownPeerDialError { .. }) => {},
            }

            let behaviour_poll = {
                let transport = self.raw_swarm.transport();
                let mut parameters = PollParameters {
                    local_peer_id: &mut self.raw_swarm.local_peer_id(),
                    supported_protocols: &self.supported_protocols,
                    listened_addrs: &self.listened_addrs,
                    external_addrs: &self.external_addrs,
                    nat_traversal: &move |a, b| transport.nat_traversal(a, b),
                };
                self.behaviour.poll(&mut parameters)
            };

            match behaviour_poll {
                Async::NotReady if raw_swarm_not_ready => return Ok(Async::NotReady),
                Async::NotReady => (),
                Async::Ready(NetworkBehaviourAction::GenerateEvent(event)) => {
                    return Ok(Async::Ready(Some(event)));
                },
                Async::Ready(NetworkBehaviourAction::DialAddress { address }) => {
                    let _ = Swarm::dial_addr(self, address);
                },
                Async::Ready(NetworkBehaviourAction::DialPeer { peer_id }) => {
                    Swarm::dial(self, peer_id)
                },
                Async::Ready(NetworkBehaviourAction::SendEvent { peer_id, event }) => {
                    if let Some(mut peer) = self.raw_swarm.peer(peer_id).as_connected() {
                        peer.send_event(event);
                    }
                },
                Async::Ready(NetworkBehaviourAction::ReportObservedAddr { address }) => {
                    for addr in self.raw_swarm.nat_traversal(&address) {
                        self.external_addrs.push(addr);
                    }
                },
            }
        }
    }
}

/// A behaviour for the network. Allows customizing the swarm.
///
/// This trait has been designed to be composable. Multiple implementations can be combined into
/// one that handles all the behaviours at once.
pub trait NetworkBehaviour {
    /// Handler for all the protocols the network supports.
    type ProtocolsHandler: IntoProtocolsHandler;
    /// Event generated by the swarm.
    type OutEvent;

    /// Builds a new `ProtocolsHandler`.
    fn new_handler(&mut self) -> Self::ProtocolsHandler;

    /// Addresses that this behaviour is aware of for this specific peer, and that may allow
    /// reaching the peer.
    fn addresses_of_peer(&self, peer_id: &PeerId) -> Vec<Multiaddr>;

    /// Indicates the behaviour that we connected to the node with the given peer id through the
    /// given endpoint.
    fn inject_connected(&mut self, peer_id: PeerId, endpoint: ConnectedPoint);

    /// Indicates the behaviour that we disconnected from the node with the given peer id. The
    /// endpoint is the one we used to be connected to.
    fn inject_disconnected(&mut self, peer_id: &PeerId, endpoint: ConnectedPoint);

    /// Indicates the behaviour that the node with the given peer id has generated an event for
    /// us.
    ///
    /// > **Note**: This method is only called for events generated by the protocols handler.
    fn inject_node_event(
        &mut self,
        peer_id: PeerId,
        event: <<Self::ProtocolsHandler as IntoProtocolsHandler>::Handler as ProtocolsHandler>::OutEvent
    );

    /// Polls for things that swarm should do.
    ///
    /// This API mimics the API of the `Stream` trait.
    fn poll(&mut self, topology: &mut PollParameters) -> Async<NetworkBehaviourAction<<<Self::ProtocolsHandler as IntoProtocolsHandler>::Handler as ProtocolsHandler>::InEvent, Self::OutEvent>>;
}

/// Used when deriving `NetworkBehaviour`. When deriving `NetworkBehaviour`, must be implemented
/// for all the possible event types generated by the various fields.
// TODO: document how the custom behaviour works and link this here
pub trait NetworkBehaviourEventProcess<TEvent> {
    /// Called when one of the fields of the type you're deriving `NetworkBehaviour` on generates
    /// an event.
    fn inject_event(&mut self, event: TEvent);
}

/// Parameters passed to `poll()`, that the `NetworkBehaviour` has access to.
// TODO: #[derive(Debug)]
pub struct PollParameters<'a: 'a> {
    local_peer_id: &'a PeerId,
    supported_protocols: &'a [Vec<u8>],
    listened_addrs: &'a [Multiaddr],
    external_addrs: &'a [Multiaddr],
    nat_traversal: &'a dyn Fn(&Multiaddr, &Multiaddr) -> Option<Multiaddr>,
}

impl<'a> PollParameters<'a> {
    /// Returns the list of protocol the behaviour supports when a remote negotiates a protocol on
    /// an inbound substream.
    ///
    /// The iterator's elements are the ASCII names as reported on the wire.
    ///
    /// Note that the list is computed once at initialization and never refreshed.
    #[inline]
    pub fn supported_protocols(&self) -> impl ExactSizeIterator<Item = &[u8]> {
        self.supported_protocols.iter().map(AsRef::as_ref)
    }

    /// Returns the list of the addresses we're listening on.
    #[inline]
    pub fn listened_addresses(&self) -> impl ExactSizeIterator<Item = &Multiaddr> {
        self.listened_addrs.iter()
    }

    /// Returns the list of the addresses nodes can use to reach us.
    // TODO: should return references
    #[inline]
    pub fn external_addresses<'b>(&'b mut self) -> impl ExactSizeIterator<Item = Multiaddr> + 'b {
        self.external_addrs.iter().cloned()
    }

    /// Returns the peer id of the local node.
    #[inline]
    pub fn local_peer_id(&self) -> &PeerId {
        self.local_peer_id
    }

    /// Calls the `nat_traversal` method on the underlying transport of the `Swarm`.
    #[inline]
    pub fn nat_traversal(&self, server: &Multiaddr, observed: &Multiaddr) -> Option<Multiaddr> {
        (self.nat_traversal)(server, observed)
    }
}

/// Action to perform.
#[derive(Debug, Clone)]
pub enum NetworkBehaviourAction<TInEvent, TOutEvent> {
    /// Generate an event for the outside.
    GenerateEvent(TOutEvent),

    // TODO: report new raw connection for usage after intercepting an address dial

    /// Instructs the swarm to dial the given multiaddress without any expectation of a peer id.
    DialAddress {
        /// The address to dial.
        address: Multiaddr,
    },

    /// Instructs the swarm to try reach the given peer.
    DialPeer {
        /// The peer to try reach.
        peer_id: PeerId,
    },

    /// If we're connected to the given peer, sends a message to the protocol handler.
    ///
    /// If we're not connected to this peer, does nothing. If necessary, the implementation of
    /// `NetworkBehaviour` is supposed to track which peers we are connected to.
    SendEvent {
        /// The peer which to send the message to.
        peer_id: PeerId,
        /// Event to send to the peer.
        event: TInEvent,
    },

    /// Reports that a remote observes us as this address.
    ///
    /// The swarm will pass this address through the transport's NAT traversal.
    ReportObservedAddr {
        /// The address we're being observed as.
        address: Multiaddr,
    },
}

pub struct SwarmBuilder<TTransport, TBehaviour> {
    incoming_limit: Option<u32>,
    local_peer_id: PeerId,
    transport: TTransport,
    behaviour: TBehaviour,
}

impl<TTransport, TBehaviour, TMuxer> SwarmBuilder<TTransport, TBehaviour>
where TBehaviour: NetworkBehaviour,
      TMuxer: StreamMuxer + Send + Sync + 'static,
      <TMuxer as StreamMuxer>::OutboundSubstream: Send + 'static,
      <TMuxer as StreamMuxer>::Substream: Send + 'static,
      TTransport: Transport<Output = (PeerId, TMuxer)> + Clone,
      TTransport::Error: Send + 'static,
      TTransport::Listener: Send + 'static,
      TTransport::ListenerUpgrade: Send + 'static,
      TTransport::Dial: Send + 'static,
      TBehaviour::ProtocolsHandler: Send + 'static,
      <TBehaviour::ProtocolsHandler as IntoProtocolsHandler>::Handler: ProtocolsHandler<Substream = Substream<TMuxer>> + Send + 'static,
      <<TBehaviour::ProtocolsHandler as IntoProtocolsHandler>::Handler as ProtocolsHandler>::InEvent: Send + 'static,
      <<TBehaviour::ProtocolsHandler as IntoProtocolsHandler>::Handler as ProtocolsHandler>::OutEvent: Send + 'static,
      <<TBehaviour::ProtocolsHandler as IntoProtocolsHandler>::Handler as ProtocolsHandler>::Error: Send + 'static,
      <<TBehaviour::ProtocolsHandler as IntoProtocolsHandler>::Handler as ProtocolsHandler>::OutboundOpenInfo: Send + 'static, // TODO: shouldn't be necessary
      <<TBehaviour::ProtocolsHandler as IntoProtocolsHandler>::Handler as ProtocolsHandler>::InboundProtocol: InboundUpgrade<Substream<TMuxer>> + Send + 'static,
      <<<TBehaviour::ProtocolsHandler as IntoProtocolsHandler>::Handler as ProtocolsHandler>::InboundProtocol as UpgradeInfo>::Info: Send + 'static,
      <<<TBehaviour::ProtocolsHandler as IntoProtocolsHandler>::Handler as ProtocolsHandler>::InboundProtocol as UpgradeInfo>::InfoIter: Send + 'static,
      <<<<TBehaviour::ProtocolsHandler as IntoProtocolsHandler>::Handler as ProtocolsHandler>::InboundProtocol as UpgradeInfo>::InfoIter as IntoIterator>::IntoIter: Send + 'static,
      <<<TBehaviour::ProtocolsHandler as IntoProtocolsHandler>::Handler as ProtocolsHandler>::InboundProtocol as InboundUpgrade<Substream<TMuxer>>>::Error: fmt::Debug + Send + 'static,
      <<<TBehaviour::ProtocolsHandler as IntoProtocolsHandler>::Handler as ProtocolsHandler>::InboundProtocol as InboundUpgrade<Substream<TMuxer>>>::Future: Send + 'static,
      <<TBehaviour::ProtocolsHandler as IntoProtocolsHandler>::Handler as ProtocolsHandler>::OutboundProtocol: OutboundUpgrade<Substream<TMuxer>> + Send + 'static,
      <<<TBehaviour::ProtocolsHandler as IntoProtocolsHandler>::Handler as ProtocolsHandler>::OutboundProtocol as UpgradeInfo>::Info: Send + 'static,
      <<<TBehaviour::ProtocolsHandler as IntoProtocolsHandler>::Handler as ProtocolsHandler>::OutboundProtocol as UpgradeInfo>::InfoIter: Send + 'static,
      <<<<TBehaviour::ProtocolsHandler as IntoProtocolsHandler>::Handler as ProtocolsHandler>::OutboundProtocol as UpgradeInfo>::InfoIter as IntoIterator>::IntoIter: Send + 'static,
      <<<TBehaviour::ProtocolsHandler as IntoProtocolsHandler>::Handler as ProtocolsHandler>::OutboundProtocol as OutboundUpgrade<Substream<TMuxer>>>::Future: Send + 'static,
      <<<TBehaviour::ProtocolsHandler as IntoProtocolsHandler>::Handler as ProtocolsHandler>::OutboundProtocol as OutboundUpgrade<Substream<TMuxer>>>::Error: fmt::Debug + Send + 'static,
      <NodeHandlerWrapper<<TBehaviour::ProtocolsHandler as IntoProtocolsHandler>::Handler> as NodeHandler>::OutboundOpenInfo: Send + 'static, // TODO: shouldn't be necessary

{
    pub fn new(transport: TTransport, behaviour: TBehaviour, local_peer_id: PeerId) -> Self {
        SwarmBuilder {
            incoming_limit: None,
            local_peer_id,
            transport,
            behaviour,
        }
    }

    pub fn incoming_limit(mut self, incoming_limit: Option<u32>) -> Self {
        self.incoming_limit = incoming_limit;
        self
    }

    pub fn build(mut self) -> Swarm<TTransport, TBehaviour> {
        let supported_protocols = self.behaviour
            .new_handler()
            .into_handler(&self.local_peer_id)
            .listen_protocol()
            .protocol_info()
            .into_iter()
            .map(|info| info.protocol_name().to_vec())
            .collect();

        let raw_swarm = RawSwarm::new_with_incoming_limit(self.transport, self.local_peer_id, self.incoming_limit);

        Swarm {
            raw_swarm,
            behaviour: self.behaviour,
            supported_protocols,
            listened_addrs: SmallVec::new(),
            external_addrs: SmallVec::new(),
        }
    }
}

#[cfg(test)]
mod tests {
    use crate::peer_id::PeerId;
    use crate::protocols_handler::{DummyProtocolsHandler, ProtocolsHandler};
    use crate::public_key::PublicKey;
    use crate::tests::dummy_transport::DummyTransport;
    use futures::prelude::*;
    use multiaddr::Multiaddr;
    use rand::random;
    use std::marker::PhantomData;
    use super::{ConnectedPoint, NetworkBehaviour, NetworkBehaviourAction,
                PollParameters, SwarmBuilder};
    use tokio_io::{AsyncRead, AsyncWrite};
    use void::Void;

    #[derive(Clone)]
    struct DummyBehaviour<TSubstream> {
        marker: PhantomData<TSubstream>,
    }

    trait TSubstream: AsyncRead + AsyncWrite {}

    impl<TSubstream> NetworkBehaviour
        for DummyBehaviour<TSubstream>
        where TSubstream: AsyncRead + AsyncWrite
    {
        type ProtocolsHandler = DummyProtocolsHandler<TSubstream>;
        type OutEvent = Void;

        fn new_handler(&mut self) -> Self::ProtocolsHandler {
            DummyProtocolsHandler::default()
        }

        fn addresses_of_peer(&self, _: &PeerId) -> Vec<Multiaddr> {
            Vec::new()
        }

        fn inject_connected(&mut self, _: PeerId, _: ConnectedPoint) {}

        fn inject_disconnected(&mut self, _: &PeerId, _: ConnectedPoint) {}

        fn inject_node_event(&mut self, _: PeerId,
            _: <Self::ProtocolsHandler as ProtocolsHandler>::OutEvent) {}

        fn poll(&mut self, _: &mut PollParameters) ->
            Async<NetworkBehaviourAction<<Self::ProtocolsHandler as
            ProtocolsHandler>::InEvent, Self::OutEvent>>
        {
            Async::NotReady
        }

    }

    fn get_random_id() -> PublicKey {
        PublicKey::Rsa((0 .. 2048)
            .map(|_| -> u8 { random() })
            .collect()
        )
    }

    #[test]
    fn test_build_swarm() {
        let id = get_random_id();
        let transport = DummyTransport::new();
        let behaviour = DummyBehaviour{marker: PhantomData};
        let swarm = SwarmBuilder::new(transport, behaviour,
            id.into_peer_id()).incoming_limit(Some(4)).build();
        assert_eq!(swarm.raw_swarm.incoming_limit(), Some(4));
    }

    #[test]
    fn test_build_swarm_with_max_listeners_none() {
        let id = get_random_id();
        let transport = DummyTransport::new();
        let behaviour = DummyBehaviour{marker: PhantomData};
        let swarm = SwarmBuilder::new(transport, behaviour, id.into_peer_id())
            .build();
        assert!(swarm.raw_swarm.incoming_limit().is_none())

    }


}<|MERGE_RESOLUTION|>--- conflicted
+++ resolved
@@ -42,12 +42,7 @@
 //!
 
 use crate::{
-<<<<<<< HEAD
-    Transport, Multiaddr, PublicKey, PeerId, InboundUpgrade, OutboundUpgrade,
-    UpgradeInfo, ProtocolName, CheckSuccessStream,
-=======
-    Transport, Multiaddr, PeerId, InboundUpgrade, OutboundUpgrade, UpgradeInfo, ProtocolName,
->>>>>>> fe4fc8c3
+    Transport, Multiaddr, PeerId, InboundUpgrade, OutboundUpgrade, UpgradeInfo, ProtocolName, CheckSuccessStream,
     muxing::StreamMuxer,
     nodes::{
         handled_node::NodeHandler,
@@ -123,27 +118,6 @@
       TTransport::Listener: Send + 'static,
       TTransport::ListenerUpgrade: Send + 'static,
       TTransport::Dial: Send + 'static,
-<<<<<<< HEAD
-      TBehaviour::ProtocolsHandler: ProtocolsHandler<Substream = Substream<TMuxer>> + Send + 'static,
-      <TBehaviour::ProtocolsHandler as ProtocolsHandler>::InEvent: Send + 'static,
-      <TBehaviour::ProtocolsHandler as ProtocolsHandler>::OutEvent: Send + 'static,
-      <TBehaviour::ProtocolsHandler as ProtocolsHandler>::Error: Send + 'static,
-      <TBehaviour::ProtocolsHandler as ProtocolsHandler>::OutboundOpenInfo: Send + 'static, // TODO: shouldn't be necessary
-      <TBehaviour::ProtocolsHandler as ProtocolsHandler>::InboundProtocol: InboundUpgrade<Substream<TMuxer>> + Send + 'static,
-      <<TBehaviour::ProtocolsHandler as ProtocolsHandler>::InboundProtocol as UpgradeInfo>::Info: Send + 'static,
-      <<TBehaviour::ProtocolsHandler as ProtocolsHandler>::InboundProtocol as UpgradeInfo>::InfoIter: Send + 'static,
-      <<<TBehaviour::ProtocolsHandler as ProtocolsHandler>::InboundProtocol as UpgradeInfo>::InfoIter as IntoIterator>::IntoIter: Send + 'static,
-      <<TBehaviour::ProtocolsHandler as ProtocolsHandler>::InboundProtocol as InboundUpgrade<Substream<TMuxer>>>::Error: fmt::Debug + Send + 'static,
-      <<TBehaviour::ProtocolsHandler as ProtocolsHandler>::InboundProtocol as InboundUpgrade<Substream<TMuxer>>>::Future: Send + 'static,
-      <TBehaviour::ProtocolsHandler as ProtocolsHandler>::OutboundProtocol: OutboundUpgrade<CheckSuccessStream<Substream<TMuxer>>> + Send + 'static,
-      <<TBehaviour::ProtocolsHandler as ProtocolsHandler>::OutboundProtocol as UpgradeInfo>::Info: Send + 'static,
-      <<TBehaviour::ProtocolsHandler as ProtocolsHandler>::OutboundProtocol as UpgradeInfo>::InfoIter: Send + 'static,
-      <<<TBehaviour::ProtocolsHandler as ProtocolsHandler>::OutboundProtocol as UpgradeInfo>::InfoIter as IntoIterator>::IntoIter: Send + 'static,
-      <<TBehaviour::ProtocolsHandler as ProtocolsHandler>::OutboundProtocol as OutboundUpgrade<CheckSuccessStream<Substream<TMuxer>>>>::Future: Send + 'static,
-      <<TBehaviour::ProtocolsHandler as ProtocolsHandler>::OutboundProtocol as OutboundUpgrade<CheckSuccessStream<Substream<TMuxer>>>>::Error: fmt::Debug + Send + 'static,
-      <NodeHandlerWrapper<TBehaviour::ProtocolsHandler> as NodeHandler>::OutboundOpenInfo: Send + 'static, // TODO: shouldn't be necessary
-      TTopology: Topology,
-=======
       TBehaviour::ProtocolsHandler: Send + 'static,
       <TBehaviour::ProtocolsHandler as IntoProtocolsHandler>::Handler: ProtocolsHandler<Substream = Substream<TMuxer>> + Send + 'static,
       <<TBehaviour::ProtocolsHandler as IntoProtocolsHandler>::Handler as ProtocolsHandler>::InEvent: Send + 'static,
@@ -163,7 +137,6 @@
       <<<TBehaviour::ProtocolsHandler as IntoProtocolsHandler>::Handler as ProtocolsHandler>::OutboundProtocol as OutboundUpgrade<Substream<TMuxer>>>::Future: Send + 'static,
       <<<TBehaviour::ProtocolsHandler as IntoProtocolsHandler>::Handler as ProtocolsHandler>::OutboundProtocol as OutboundUpgrade<Substream<TMuxer>>>::Error: fmt::Debug + Send + 'static,
       <NodeHandlerWrapper<<TBehaviour::ProtocolsHandler as IntoProtocolsHandler>::Handler> as NodeHandler>::OutboundOpenInfo: Send + 'static, // TODO: shouldn't be necessary
->>>>>>> fe4fc8c3
 {
     /// Builds a new `Swarm`.
     #[inline]
@@ -236,27 +209,6 @@
       TTransport::Listener: Send + 'static,
       TTransport::ListenerUpgrade: Send + 'static,
       TTransport::Dial: Send + 'static,
-<<<<<<< HEAD
-      TBehaviour::ProtocolsHandler: ProtocolsHandler<Substream = Substream<TMuxer>> + Send + 'static,
-      <TBehaviour::ProtocolsHandler as ProtocolsHandler>::InEvent: Send + 'static,
-      <TBehaviour::ProtocolsHandler as ProtocolsHandler>::OutEvent: Send + 'static,
-      <TBehaviour::ProtocolsHandler as ProtocolsHandler>::Error: Send + 'static,
-      <TBehaviour::ProtocolsHandler as ProtocolsHandler>::OutboundOpenInfo: Send + 'static, // TODO: shouldn't be necessary
-      <TBehaviour::ProtocolsHandler as ProtocolsHandler>::InboundProtocol: InboundUpgrade<Substream<TMuxer>> + Send + 'static,
-      <<TBehaviour::ProtocolsHandler as ProtocolsHandler>::InboundProtocol as InboundUpgrade<Substream<TMuxer>>>::Future: Send + 'static,
-      <<TBehaviour::ProtocolsHandler as ProtocolsHandler>::InboundProtocol as InboundUpgrade<Substream<TMuxer>>>::Error: fmt::Debug + Send + 'static,
-      <<TBehaviour::ProtocolsHandler as ProtocolsHandler>::InboundProtocol as UpgradeInfo>::Info: Send + 'static,
-      <<TBehaviour::ProtocolsHandler as ProtocolsHandler>::InboundProtocol as UpgradeInfo>::InfoIter: Send + 'static,
-      <<<TBehaviour::ProtocolsHandler as ProtocolsHandler>::InboundProtocol as UpgradeInfo>::InfoIter as IntoIterator>::IntoIter: Send + 'static,
-      <TBehaviour::ProtocolsHandler as ProtocolsHandler>::OutboundProtocol: OutboundUpgrade<CheckSuccessStream<Substream<TMuxer>>> + Send + 'static,
-      <<TBehaviour::ProtocolsHandler as ProtocolsHandler>::OutboundProtocol as OutboundUpgrade<CheckSuccessStream<Substream<TMuxer>>>>::Future: Send + 'static,
-      <<TBehaviour::ProtocolsHandler as ProtocolsHandler>::OutboundProtocol as OutboundUpgrade<CheckSuccessStream<Substream<TMuxer>>>>::Error: fmt::Debug + Send + 'static,
-      <<TBehaviour::ProtocolsHandler as ProtocolsHandler>::OutboundProtocol as UpgradeInfo>::Info: Send + 'static,
-      <<TBehaviour::ProtocolsHandler as ProtocolsHandler>::OutboundProtocol as UpgradeInfo>::InfoIter: Send + 'static,
-      <<<TBehaviour::ProtocolsHandler as ProtocolsHandler>::OutboundProtocol as UpgradeInfo>::InfoIter as IntoIterator>::IntoIter: Send + 'static,
-      <NodeHandlerWrapper<TBehaviour::ProtocolsHandler> as NodeHandler>::OutboundOpenInfo: Send + 'static, // TODO: shouldn't be necessary
-      TTopology: Topology,
-=======
       TBehaviour::ProtocolsHandler: Send + 'static,
       <TBehaviour::ProtocolsHandler as IntoProtocolsHandler>::Handler: ProtocolsHandler<Substream = Substream<TMuxer>> + Send + 'static,
       <<TBehaviour::ProtocolsHandler as IntoProtocolsHandler>::Handler as ProtocolsHandler>::InEvent: Send + 'static,
@@ -276,7 +228,6 @@
       <<<TBehaviour::ProtocolsHandler as IntoProtocolsHandler>::Handler as ProtocolsHandler>::OutboundProtocol as UpgradeInfo>::InfoIter: Send + 'static,
       <<<<TBehaviour::ProtocolsHandler as IntoProtocolsHandler>::Handler as ProtocolsHandler>::OutboundProtocol as UpgradeInfo>::InfoIter as IntoIterator>::IntoIter: Send + 'static,
       <NodeHandlerWrapper<<TBehaviour::ProtocolsHandler as IntoProtocolsHandler>::Handler> as NodeHandler>::OutboundOpenInfo: Send + 'static, // TODO: shouldn't be necessary
->>>>>>> fe4fc8c3
 {
     type Item = TBehaviour::OutEvent;
     type Error = io::Error;
