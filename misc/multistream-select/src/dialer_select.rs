--- conflicted
+++ resolved
@@ -21,21 +21,16 @@
 //! Contains the `dialer_select_proto` code, which allows selecting a protocol thanks to
 //! `multistream-select` for the dialer.
 
-<<<<<<< HEAD
 use crate::check_success::CheckSuccessStream;
-use crate::protocol::{Dialer, DialerFuture, DialerToListenerMessage, ListenerToDialerMessage};
-use crate::ProtocolChoiceError;
-use bytes::Bytes;
-use futures::{future::Either, prelude::*, sink, stream::StreamFuture};
-=======
-use futures::{future::Either, prelude::*, stream::StreamFuture};
+use crate::error::ProtocolChoiceError;
 use crate::protocol::{
     Dialer,
     DialerFuture,
     DialerToListenerMessage,
     ListenerToDialerMessage
 };
->>>>>>> fe4fc8c3
+use bytes::Bytes;
+use futures::{future::Either, prelude::*, sink, stream::StreamFuture};
 use log::trace;
 use std::mem;
 use tokio_io::{AsyncRead, AsyncWrite};
@@ -57,15 +52,11 @@
 /// remote, and the protocol name that we passed (so that you don't have to clone the name). On
 /// success, the function returns the identifier (of type `P`), plus the socket which now uses that
 /// chosen protocol.
-<<<<<<< HEAD
 ///
 /// If the iterator produces a maximum of one element (as determined with `size_hint()`), the
 /// negotiation will be *optimistic*. This means that we will assume that the remote supports the
 /// protocol that we want and immediately succeed. If later it turns out that the remote doesn't
 /// support the protocol, the stream will generate an error.
-#[inline]
-=======
->>>>>>> fe4fc8c3
 pub fn dialer_select_proto<R, I>(inner: R, protocols: I) -> DialerSelectFuture<R, I::IntoIter>
 where
     R: AsyncRead + AsyncWrite,
@@ -109,11 +100,11 @@
 
 enum DialerSelectInstantState<R: AsyncRead + AsyncWrite, I: Iterator> {
     AwaitDialer {
-        dialer_fut: DialerFuture<R>,
+        dialer_fut: DialerFuture<R, I::Item>,
         protocols: I
     },
     NextProtocol {
-        dialer: Dialer<R>,
+        dialer: Dialer<R, I::Item>,
         protocols: I
     },
     SendProtocol {
@@ -324,13 +315,8 @@
                         ListenerToDialerMessage::ProtocolAck { ref name }
                             if name.as_ref() == proto_name.as_ref() =>
                         {
-<<<<<<< HEAD
                             return Ok(Async::Ready((proto_name, CheckSuccessStream::finished(r.into_inner()))))
                         },
-=======
-                            return Ok(Async::Ready((proto_name, r.into_inner())))
-                        }
->>>>>>> fe4fc8c3
                         ListenerToDialerMessage::NotAvailable => {
                             let proto_name = protocols.next()
                                 .ok_or(ProtocolChoiceError::NoProtocolFound)?;
@@ -544,11 +530,7 @@
                         Some(ListenerToDialerMessage::ProtocolAck { ref name })
                             if name.as_ref() == proto_name.as_ref() =>
                         {
-<<<<<<< HEAD
-                            return Ok(Async::Ready((proto_name, CheckSuccessStream::finished(r.into_inner()))))
-=======
-                            return Ok(Async::Ready((proto_name, dialer.into_inner())))
->>>>>>> fe4fc8c3
+                            return Ok(Async::Ready((proto_name, CheckSuccessStream::finished(dialer.into_inner()))))
                         }
                         _ => return Err(ProtocolChoiceError::UnexpectedMessage)
                     }
